--- conflicted
+++ resolved
@@ -12,7 +12,9 @@
 def print_error(error_text, line, name, line_nr):
 	print "In file " + name + ".tex"
 	print "On line", line_nr
-	print "Line: " + line
+	print "Line: " + line.rstrip()
+	print "Error: " + error_text
+	print
 #	raise Exception(error_text)
 
 def beginning_of_line(pattern, line):
@@ -46,6 +48,20 @@
 
 def end_of_definition(line):
 	n = line.find("\\end{definition}")
+	if n == 0:
+		return 1
+	else:
+		return 0
+
+def beginning_of_proof(line):
+	n = line.find("\\begin{proof}")
+	if n == 0:
+		return 1
+	else:
+		return 0
+
+def end_of_proof(line):
+	n = line.find("\\end{proof}")
 	if n == 0:
 		return 1
 	else:
@@ -119,36 +135,49 @@
 def find_label(env_text):
 	n = env_text.find("\\label{")
 	if n < 0:
-		raise Exception('No label in environment')
+		return ""
 	n = n + 6
 	m = find_sub_clause(env_text, n, "{", "}")
 	label = env_text[n : m + 1]
 	return label
 
+def find_refs(line):
+	refs = []
+	n = line.find("\\ref{")
+	while n >= 0:
+		m = find_sub_clause(line, n + 4, "{", "}")
+		refs.append(line[n + 4: m + 1])
+		n = line.find("\\ref{", m)
+	return refs
+
 def check_def_text(def_text):
-	n = env_text.find("\\label{")
+	n = def_text.find("\\label{")
 	if n < 0:
-		return "No label in environment."
+		return "No label in definition."
 	n = def_text.find("{\\it ")
 	if n < 0:
 		return "Nothing defined in definition."
-<<<<<<< HEAD
 	return ""
-=======
-	else:
-		return ""
->>>>>>> 8801bdd0
 
 def find_defined_notions(def_text):
+	def_notions = []
 	n = def_text.find("{\\it ")
-	def_notions = []
-	if n < 0:
-		raise Exception('Nothing defined in definition')
 	while n >= 0:
 		m = find_sub_clause(def_text, n, "{", "}")
 		def_notions.append(def_text[n : m + 1])
 		n = def_text.find("{\\it ", m)
 	return def_notions
 
-def begin_environment(line):
-	n = line.find+def check_refs(refs, labels):
+	n = 0
+	while n < len(refs):
+		ref = refs[n]
+		m = 0
+		found = -1
+		while found == -1 and m < len(labels):
+			found = ref.find(labels[m])
+			m = m + 1
+		if found == -1:
+			return "Reference " + ref + " not found."
+		n = n + 1
+	return ""