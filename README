--- conflicted
+++ resolved
@@ -32,7 +32,6 @@
 
 ```bash
 python3 scripts/dependency_graph.py . --dot deps.dot --json
-<<<<<<< HEAD
 python3 scripts/dependency_graph.py . --tex lemma-equality-genus-reduction-bigger-than --tex-out deps.tex
 python3 scripts/dependency_graph.py . --dot lemma_genus.dot --single lemma-equality-genus-reduction-bigger-than
 ```
@@ -47,20 +46,11 @@
 Running the second command produces a TeX document with the referenced
 definitions and lemmas followed by the lemma itself.  For example the
 current output for `lemma-equality-genus-reduction-bigger-than` is
-=======
-python3 scripts/dependency_graph.py . --tex lemma-silly --tex-out deps.tex
-```
-
-Running the second command produces a TeX document with the theorem
-and its referenced environments.  For example the current output for
-`lemma-silly` is
->>>>>>> 94407332
 
 ```tex
 \documentclass{article}
 \begin{document}
 \begin{lemma}
-<<<<<<< HEAD
 \label{lemma-divisor-special-fiber}
 Let \$X\$ be a regular model of a smooth curve \$C\$ over \$K\$.
 \begin{enumerate}
@@ -167,43 +157,4 @@
     if info['type'] == 'theorem':
         generate_dependency_tex(lbl, results, edges, '.', f'{lbl}.tex')
 EOF
-=======
-\label{lemma-silly}
-Let $X$ be a spectral space. Let
-$$
-\xymatrix{
-Y \ar[r] \ar[d] & T \ar[d] \\
-X \ar[r] & \pi_0(X)
-}
-$$
-be a cartesian diagram in the category of topological spaces
-with $T$ profinite. Then $Y$ is spectral and $T = \pi_0(Y)$.
-If moreover $X$ is w-local, then $Y$ is w-local, $Y \to X$ is w-local,
-and the set of closed points of $Y$ is the inverse image of the
-set of closed points of $X$.
-\end{lemma}
-\begin{situation}
-\label{situation-setup}
-Here $S$ is a scheme and $B$ is an algebraic space over $S$.
-We assume $B$ is quasi-separated, locally Noetherian, and
-universally catenary (Decent Spaces, Definition
-\ref{decent-spaces-definition-universally-catenary}).
-Moreover, we assume given a dimension function
-$\delta : |B| \longrightarrow \mathbf{Z}$.
-We say $X/B$ is {\it good} if $X$ is an algebraic space
-over $B$ whose structure morphism $f : X \to B$ is
-quasi-separated and locally of finite type.
-In this case we define
-$$
-\delta = \delta_{X/B} : |X| \longrightarrow \mathbf{Z}
-$$
-as the map sending $x$ to $\delta(f(x))$ plus the transcendence degree
-of $x/f(x)$ (Morphisms of Spaces, Definition
-\ref{spaces-morphisms-definition-dimension-fibre}).
-This is a dimension function by
-More on Morphisms of Spaces, Lemma
-\ref{spaces-more-morphisms-lemma-universally-catenary-dimension-function}.
-\end{situation}
-\end{document}
->>>>>>> 94407332
 ```